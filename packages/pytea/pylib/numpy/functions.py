import LibCall
import torch
import numpy as np
from .ndarray import ndarray
from PIL import Image

<<<<<<< HEAD

=======
# Assumption: arrObj is well shaped. (wrong)Array below will be parsed as (2, 3).
#             [[2, 3, 4],
#              [5, 6, 7, 8]]
>>>>>>> 2b87ac89
def array(arrObj, dtype=None, **kwargs):
    if isinstance(arrObj, torch.Tensor):
        arr = ndarray(arrObj.shape)
    if isinstance(arrObj, Image.Image):
        arr = ndarray(())
        LibCall.numpy.fromImage(arr, arrObj)
    else:
        arr = _parseShape(arrObj, [])
    arr.dtype = _parseDtype(arrObj)
    return arr


def _parseShape(arrObj, size):
    if isinstance(arrObj, ndarray):
        pre = ndarray(size)
        return LibCall.shape.shapeConcat(pre, arrObj, ndarray(()))
    if isinstance(arrObj, float):
        return ndarray(size, dtype=float)
    elif isinstance(arrObj, int):
        return ndarray(size, dtype=int)

    if isinstance(arrObj, tuple) or isinstance(arrObj, list):
        if len(arrObj) == 0:
            return ndarray([0])
        else:
            size.append(len(arrObj))
            return _parseShape(arrObj[0], size)

    raise TypeError("invalid array")


def _parseDtype(arrObj, size):
    if isinstance(arrObj, ndarray):
        return arrObj.dtype
    if isinstance(arrObj, torch.Tensor):
        return np.toNpdtype(arrObj.dtype)
    if isinstance(arrObj, Image.Image):
        # TODO: dtype
        return np.floatDefault
    if isinstance(arrObj, float):
        return np.floatDefault
    elif isinstance(arrObj, int):
        return np.intDefault

    if isinstance(arrObj, tuple) or isinstance(arrObj, list):
        dtypes = []
        for elem in arrObj:
            dtypes.append(_parseDtype(elem))
        return np.maxDtype(*dtypes)

    raise TypeError("invalid array")



def zeros(shape, dtype=float, order="C"):
    if isinstance(shape, int):
        shape = [shape]
    return ndarray(shape, dtype=dtype, order=order)


def empty(shape, dtype=float, order="C"):
    if isinstance(shape, int):
        shape = [shape]
    return ndarray(shape, dtype=dtype, order=order)


<<<<<<< HEAD
=======
def eye(N, M=None, k=0, dtype=float, order="C", like=None):
    if M is None:
        return ndarray((N, N), dtype=dtype, order=order)
    else:
        return ndarray((N, M), dtype=dtype, order=order)


>>>>>>> 2b87ac89
def matmul(x1, x2, out=None, casting="same_kind", order="K", dtype=None, subok=True):
    if not (isinstance(x1, ndarray) and isinstance(x2, ndarray)):
        raise TypeError("not a numpy.ndarray object")
    dtype = x1.dtype
    array = LibCall.numpy.matmul(x1, x2)
    array.dtype = dtype
    LibCall.numpy.copyOut(array, out)
    return array


def concatenate(seq, axis=0, out=None):
    dtype = np.maxDtype(*seq)
    array = LibCall.numpy.concatenate(seq, axis)
    array.dtype
    LibCall.numpy.copyOut(array, out)
    return array


<<<<<<< HEAD
=======
def sum(a, axis=None, dtype=None, out=None, keepdims=False, initial=None, where=True):
    if dtype is None:
        dtype = a.dtype
    sumArray = LibCall.numpy.reduce(a, axis, out, keepdims)
    sumArray.dtype = dtype
    LibCall.numpy.copyOut(sumArray, out)
    return sumArray


>>>>>>> 2b87ac89
def max(a, axis=None, out=None, keepdims=False, initial=None, where=True):
    dtype = a.dtype
    maxArray = LibCall.numpy.reduce(a, axis, out, keepdims)
    maxArray.dtype = dtype
    LibCall.numpy.copyOut(maxArray, out)
    return maxArray


<<<<<<< HEAD
# TODO: handle dtype(should be int).
=======
>>>>>>> 2b87ac89
def argmax(a, axis=None, out=None):
    if (axis is not None) and (not isinstance(axis, int)):  # tuple axis is not allowed
        raise TypeError("axis must be an int")
    indexArray = LibCall.numpy.reduce(a, axis, out, False)
    indexArray.dtype = np.intDefault
    LibCall.numpy.copyOut(indexArray, out)
    return indexArray


# torch.Tensor (bop) numpy.ndarray -> allowed
# numpy.ndarray (bop) torch.Tensor -> not allowed
def _bop(array, other):
    if isinstance(other, ndarray):
<<<<<<< HEAD
        return LibCall.numpy.broadcast(array, other)
    elif isinstance(other, int) or isinstance(other, float):
        return LibCall.numpy.identityShape(array)
=======
        dtype = np.maxDtype(array.dtype, other.dtype)
        arr = LibCall.numpy.broadcast(array, other)
        arr.dtype = dtype
        return arr
    elif isinstance(other, int):
        dtype = array.dtype
        arr = LibCall.numpy.identityShape(array)
        arr.dtype = dtype
        return arr
    elif isinstance(other, float):
        if (
            (array.dtype is np.float64)
            or (array.dtype is np.float32)
            or (array.dtype is np.float16)
        ):
            dtype = array.dtype
        else:
            dtype = np.floatDefault
        arr = LibCall.numpy.identityShape(array)
        arr.dtype = dtype
        return arr
>>>>>>> 2b87ac89
    elif isinstance(other, torch.Tensor):
        raise TypeError("unsupported operand type")
    else:
        return NotImplemented
<<<<<<< HEAD


def mean(a, axis=None, dtype=None, out=None, keepdims=False, where=None):
    # TODO: implement `where` option
    array = LibCall.numpy.reduce(a, axis, out, keepdims)
    LibCall.numpy.copyOut(array, out)
    return array
=======
>>>>>>> 2b87ac89
<|MERGE_RESOLUTION|>--- conflicted
+++ resolved
@@ -4,13 +4,9 @@
 from .ndarray import ndarray
 from PIL import Image
 
-<<<<<<< HEAD
-
-=======
 # Assumption: arrObj is well shaped. (wrong)Array below will be parsed as (2, 3).
 #             [[2, 3, 4],
 #              [5, 6, 7, 8]]
->>>>>>> 2b87ac89
 def array(arrObj, dtype=None, **kwargs):
     if isinstance(arrObj, torch.Tensor):
         arr = ndarray(arrObj.shape)
@@ -77,8 +73,6 @@
     return ndarray(shape, dtype=dtype, order=order)
 
 
-<<<<<<< HEAD
-=======
 def eye(N, M=None, k=0, dtype=float, order="C", like=None):
     if M is None:
         return ndarray((N, N), dtype=dtype, order=order)
@@ -86,7 +80,6 @@
         return ndarray((N, M), dtype=dtype, order=order)
 
 
->>>>>>> 2b87ac89
 def matmul(x1, x2, out=None, casting="same_kind", order="K", dtype=None, subok=True):
     if not (isinstance(x1, ndarray) and isinstance(x2, ndarray)):
         raise TypeError("not a numpy.ndarray object")
@@ -105,8 +98,6 @@
     return array
 
 
-<<<<<<< HEAD
-=======
 def sum(a, axis=None, dtype=None, out=None, keepdims=False, initial=None, where=True):
     if dtype is None:
         dtype = a.dtype
@@ -116,7 +107,6 @@
     return sumArray
 
 
->>>>>>> 2b87ac89
 def max(a, axis=None, out=None, keepdims=False, initial=None, where=True):
     dtype = a.dtype
     maxArray = LibCall.numpy.reduce(a, axis, out, keepdims)
@@ -125,10 +115,6 @@
     return maxArray
 
 
-<<<<<<< HEAD
-# TODO: handle dtype(should be int).
-=======
->>>>>>> 2b87ac89
 def argmax(a, axis=None, out=None):
     if (axis is not None) and (not isinstance(axis, int)):  # tuple axis is not allowed
         raise TypeError("axis must be an int")
@@ -142,11 +128,6 @@
 # numpy.ndarray (bop) torch.Tensor -> not allowed
 def _bop(array, other):
     if isinstance(other, ndarray):
-<<<<<<< HEAD
-        return LibCall.numpy.broadcast(array, other)
-    elif isinstance(other, int) or isinstance(other, float):
-        return LibCall.numpy.identityShape(array)
-=======
         dtype = np.maxDtype(array.dtype, other.dtype)
         arr = LibCall.numpy.broadcast(array, other)
         arr.dtype = dtype
@@ -168,18 +149,14 @@
         arr = LibCall.numpy.identityShape(array)
         arr.dtype = dtype
         return arr
->>>>>>> 2b87ac89
     elif isinstance(other, torch.Tensor):
         raise TypeError("unsupported operand type")
     else:
         return NotImplemented
-<<<<<<< HEAD
 
 
 def mean(a, axis=None, dtype=None, out=None, keepdims=False, where=None):
     # TODO: implement `where` option
     array = LibCall.numpy.reduce(a, axis, out, keepdims)
     LibCall.numpy.copyOut(array, out)
-    return array
-=======
->>>>>>> 2b87ac89
+    return array