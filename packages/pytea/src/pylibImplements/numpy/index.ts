import { fetchAddr } from '../../backend/backUtils';
import { ConstraintSet } from '../../backend/constraintSet';
import { Constraint } from '../../backend/constraintType';
import { Context, ContextSet } from '../../backend/context';
import { absExpIndexByLen, fetchSize, isSize, simplifyBool, simplifyNum, simplifyShape } from '../../backend/expUtils';
import { CodeSource, ShValue, SVAddr, SVNone, SVObject, SVSize, SVType } from '../../backend/sharpValues';
import { BoolOpType, ExpBool, ExpNum, ExpShape, NumBopType, NumOpType } from '../../backend/symExpressions';
import { TorchBackend } from '../../backend/torchBackend';
import { LCImpl } from '..';
import { LCBase } from '../libcall';

export namespace NumpyLCImpl {
    export function ndarrayInit(ctx: Context<LCBase.ExplicitParams>, source?: CodeSource): ContextSet<ShValue> {
        // A replica of torch.tensorInit() in torch/index.ts
        // internally, numpy.ndarray shares structure with torch.Tensor.

        const params = ctx.retVal.params;
        if (params.length !== 7) {
            return ctx
                .warnWithMsg(
                    `from 'LibCall.numpy.ndarrayInit': got insufficient number of argument: ${params.length}`,
                    source
                )
                .toSet();
        }

        const heap = ctx.heap;
        const [selfAddr, shapeAddr, dtypeAddr] = params;

        // TODO: use dtype

        // ndarrayInit is always used in ndarray.__init__ -> force casting
        const addr = selfAddr as SVAddr;
        const self = fetchAddr(selfAddr, heap)! as SVObject;
        const shapeSV = fetchAddr(shapeAddr as SVAddr, heap)! as SVObject;

        // if args is object that has 'shape'
        if (shapeSV?.type === SVType.Object) {
            let size: ShValue | undefined = shapeSV;
            if (size.shape === undefined) {
                size = fetchAddr(shapeSV.getAttr('shape'), heap);
            }

            if (size && size.type === SVType.Object && size?.shape !== undefined) {
                const newHeap = heap.setVal(addr, self.setAttr('shape', size));
                return ctx.setHeap(newHeap).setRetVal(SVNone.create()).toSet();
            }
        }

        // if args is list of integer
        return ctx.parseSize(shapeSV, source).map((ctx) => {
            let shape: ExpShape;
            let newCtx: Context<any> = ctx;
            if (typeof ctx.retVal === 'string') {
                newCtx = ctx.addLog(ctx.retVal, source).genIntGte('tempRank', 0, source);
                shape = ExpShape.fromSymbol(newCtx.genSymShape('tempShape', newCtx.retVal, source));
            } else {
                shape = ctx.retVal;
            }

            const size = SVSize.createSize(ctx, shape, source);
            const newHeap = heap.setVal(addr, self.setAttr('shape', size));

            return newCtx.setHeap(newHeap);
        });
    }

    // A replica of torch.identityShape() in torch/index.ts
    export function identityShape(ctx: Context<LCBase.ExplicitParams>, source?: CodeSource): ContextSet<ShValue> {
        const params = ctx.retVal.params;
        if (params.length !== 1) {
            return ctx.warnTensorWithMsg(
                `from 'LibCall.numpy.identityShape': got insufficient number of argument: ${params.length}`,
                source
            );
        }

        const heap = ctx.heap;
        const inputAddr = params[0];

        const inputSize = fetchSize(inputAddr, heap);

        if (typeof inputSize === 'string') {
            return ctx.warnTensorWithMsg(`from 'LibCall.numpy.identityShape': ${inputSize}`, source);
        }

        const inputShape = inputSize.shape;

        return genNdarray(ctx, inputShape, source);
    }

    // A replica of torch.broadcast() in torch/index.ts
    export function broadcast(ctx: Context<LCBase.ExplicitParams>, source?: CodeSource): ContextSet<ShValue> {
        const params = ctx.retVal.params;
        if (params.length !== 2) {
            return ctx.warnTensorWithMsg(
                `from 'LibCall.numpy.broadcast': got insufficient number of argument: ${params.length}`,
                source
            );
        }

        const heap = ctx.heap;
        const [leftAddr, rightAddr] = params;

        const leftSize = fetchSize(leftAddr, heap);
        const rightSize = fetchSize(rightAddr, heap);

        if (typeof leftSize === 'string') {
            return ctx.warnTensorWithMsg(`from 'LibCall.numpy.broadcast': ${leftSize}`, source);
        } else if (typeof rightSize === 'string') {
            return ctx.warnTensorWithMsg(`from 'LibCall.numpy.broadcast': ${rightSize}`, source);
        }

        const leftShape = leftSize.shape;
        const rightShape = rightSize.shape;

        return ctx.shBroadcast(leftShape, rightShape, source).flatMap((ctx) => genNdarray(ctx, ctx.retVal, source));
    }

    // A replica of torch.matmul() in torch/index.ts
    export function matmul(ctx: Context<LCBase.ExplicitParams>, source?: CodeSource): ContextSet<ShValue> {
        const params = ctx.retVal.params;
        if (params.length !== 2) {
            return ctx.warnTensorWithMsg(
                `from 'LibCall.numpy.matmul': got insufficient number of argument: ${params.length}`,
                source
            );
        }

        const heap = ctx.heap;
        const [leftAddr, rightAddr] = params;

        const leftSize = fetchSize(leftAddr, heap);
        const rightSize = fetchSize(rightAddr, heap);

        if (typeof leftSize === 'string') {
            return ctx.warnTensorWithMsg(`from 'LibCall.numpy.matmul': ${leftSize}`, source);
        } else if (typeof rightSize === 'string') {
            return ctx.warnTensorWithMsg(`from 'LibCall.numpy.matmul': ${rightSize}`, source);
        }

        const leftShape = leftSize.shape;
        const rightShape = rightSize.shape;
        const leftRank = leftSize.rank();
        const rightRank = rightSize.rank();

        return ctx
            .require(
                [ctx.genLte(1, leftRank, source), ctx.genLte(1, rightRank, source)],
                `from 'LibCall.numpy.matmul': cannot do matmul with scalar tensor`,
                source
            )
            .flatMap((ctx) => {
                const isLeftRankOne = ctx.genEq(1, leftRank, source);
                const [leftOnePath, leftTwoPath] = ctx.ifThenElse(isLeftRankOne, source);

                const leftPath = leftOnePath.flatMap((ctx) => {
                    const isRightRankOne = ctx.genEq(1, rightRank, source);
                    const [rightOnePath, rightTwoPath] = ctx.ifThenElse(isRightRankOne, source);

                    const lr11 = rightOnePath
                        .flatMap((ctx) => {
                            const sameDim = ctx.genEq(ExpNum.index(leftShape, 0), ExpNum.index(rightShape, 0), source);
                            return ctx.require(
                                [sameDim],
                                `from 'LibCall.numpy.matmul': dimension mismatch between rank-1 tensors`,
                                source
                            );
                        })
                        .flatMap((ctx) => genNdarray(ctx, ExpShape.fromConst(0, [], source), source));

                    const rightAxis = ExpNum.bop(NumBopType.Sub, rightRank, 2);
                    const lr12 = rightTwoPath
                        .flatMap((ctx) => {
                            const sameDim = ctx.genEq(
                                ExpNum.index(leftShape, 0),
                                ExpNum.index(rightShape, rightAxis),
                                source
                            );
                            return ctx.require(
                                [sameDim],
                                `from 'LibCall.numpy.matmul: dimension mismatch between rank-1 @ rank-n`
                            );
                        })
                        .flatMap((ctx) => ctx.shReduce(rightShape, rightAxis, source))
                        .flatMap((ctx) => genNdarray(ctx, ctx.retVal, source));

                    return lr11.join(lr12);
                });

                const rightPath = leftTwoPath.flatMap((ctx) => {
                    const isRightRankOne = ctx.genEq(1, rightRank, source);
                    const [rightOnePath, rightTwoPath] = ctx.ifThenElse(isRightRankOne, source);

                    const leftAxis = ExpNum.bop(NumBopType.Sub, leftRank, 1, source);
                    const lr21 = rightOnePath
                        .flatMap((ctx) => {
                            const sameDim = ctx.genEq(
                                ExpNum.index(leftShape, leftAxis),
                                ExpNum.index(rightShape, 0),
                                source
                            );
                            return ctx.require(
                                [sameDim],
                                `from 'LibCall.numpy.matmul': dimension mismatch between rank-n @ rank-1`,
                                source
                            );
                        })
                        .flatMap((ctx) => ctx.shReduce(leftShape, leftAxis, source))
                        .flatMap((ctx) => genNdarray(ctx, ctx.retVal, source));

                    const lr22 = rightTwoPath
                        .flatMap((ctx) => ctx.shMatmul(leftShape, rightShape, source))
                        .flatMap((ctx) => genNdarray(ctx, ctx.retVal, source));

                    return lr21.join(lr22);
                });

                return leftPath.join(rightPath);
            });
    }

    // get `(arrAddr: ndarray, imgAddr: PIL Image)`, set shape of `arr` to SVSize with shape of `img`
    export function fromImage(ctx: Context<LCBase.ExplicitParams>, source?: CodeSource): ContextSet<ShValue> {
        const params = ctx.retVal.params;
        if (params.length !== 2) {
            return ctx
                .warnWithMsg(
                    `from 'LibCall.numpy.fromImage': got insufficient number of argument: ${params.length}`,
                    source
                )
                .toSet();
        }
        const heap = ctx.heap;
        const [arrAddr, imgAddr] = params;
        const arrObj = fetchAddr(arrAddr, heap);
        const arrSize = fetchSize(arrAddr, heap);
        const imgSize = fetchAddr(imgAddr, heap);

        if (arrAddr.type !== SVType.Addr || arrObj?.type !== SVType.Object) {
            return ctx
                .warnWithMsg(
                    `from 'LibCall.numpy.fromImage': not an object type:\n\t${arrAddr.toString()} -> ${arrObj?.toString()}`,
                    source
                )
                .toSet();
        } else if (typeof arrSize === 'string') {
            return ctx.warnWithMsg(`from 'LibCall.numpy.fromImage': ${arrSize}`, source).toSet();
        } else if (imgAddr.type !== SVType.Addr || !isSize(imgSize)) {
            return ctx
                .warnWithMsg(
                    `from 'LibCall.numpy.fromImage': not a size type:\n\t${imgAddr.toString()} -> ${imgSize?.toString()}`,
                    source
                )
                .toSet();
        }
        const channel = ExpShape.fromConst(1, [ExpNum.index(imgSize.shape, 0, source)], source);
        const widthHeight = ExpShape.slice(imgSize.shape, 1, 3, source);
        const newShape = ExpShape.concat(widthHeight, channel, source);
        const newSize = SVSize.fromObject(ctx, arrSize, newShape);
        const newArr = arrObj.setAttr('shape', newSize);

        const newHeap = heap.setVal(arrAddr, newArr);
        return ctx.setHeap(newHeap).toSetWith(newArr);
    }

    // Assumption: "tensors" is a constantRanked sequence, and each element is available.
    // TODO: handle empty tensor.
    export function concatenate(ctx: Context<LCBase.ExplicitParams>, source?: CodeSource): ContextSet<ShValue> {
        const params = ctx.retVal.params;
        if (params.length !== 2) {
            return ctx
                .warnWithMsg(
                    `from 'LibCall.numpy.concatenate': got insufficient number of argument: ${params.length}`,
                    source
                )
                .toSet();
        }

        const heap = ctx.heap;
        const [seqAddr, axisAddr] = params;

        const seq = fetchAddr(seqAddr, heap);
        const axisSV = fetchAddr(axisAddr, heap);

        if (seq?.type !== SVType.Object) {
            return ctx.warnWithMsg(`from 'LibCall.numpy.concatenate': array sequence is not iterable`, source).toSet();
        } else if (axisSV?.type !== SVType.Int) {
            return ctx.warnWithMsg(`from 'LibCall.numpy.concatenate': axis is not an integer`, source).toSet();
        }

        // Assumption: length of "tensors" is constant.
        const seqLen_ = fetchAddr(seq.getAttr('$length'), heap);
        if (!(seqLen_?.type === SVType.Int && typeof seqLen_.value === 'number')) {
            return ctx
                .warnWithMsg(
                    `from 'LibCall.numpy.concatenate': length of array sequence is unknown, cannot iterate.`,
                    source
                )
                .toSet();
        } else if (seqLen_.value === 0) {
            return ctx
                .warnWithMsg(`from 'LibCall.numpy.concatenate': length of array sequence is zero.`, source)
                .toSet();
        }
        const seqLen = seqLen_.value;

        const size0 = fetchSize(seq.getIndice(0), heap);
        if (typeof size0 === 'string') {
            return ctx.warnWithMsg(`from 'LibCall.numpy.concatenate': ${size0}`, source).toSet();
        }
        const size0shape = size0.shape;
        const size0rank = size0.rank();
        const axis = absExpIndexByLen(axisSV.value, size0rank, source);
        const shape0Front = ExpShape.slice(size0shape, 0, axis, source);
        const shape0Back = ExpShape.slice(size0shape, ExpNum.bop(NumBopType.Add, axis, 1), size0rank, source);

        // TODO: handle negative index.
        const ctrs: Constraint[] = [ctx.genLte(0, axis, source), ctx.genLt(axis, size0rank)];
        let thickness: ExpNum = ExpNum.index(size0shape, axis, source);

        for (let i = 1; i < seqLen; i++) {
            const sizeI = fetchSize(seq.getIndice(i), heap);
            if (typeof sizeI === 'string') {
                return ctx.warnTensorWithMsg(`from 'LibCall.numpy.concatenate': ${sizeI}`, source);
            }
            const sizeIshape = sizeI.shape;
            const shapeIFront = ExpShape.slice(sizeIshape, 0, axis, source);
            const shapeIBack = ExpShape.slice(sizeIshape, ExpNum.bop(NumBopType.Add, axis, 1), size0rank, source);

            ctrs.push(ctx.genEq(shape0Front, shapeIFront, source));
            ctrs.push(ctx.genEq(shape0Back, shapeIBack, source));
            thickness = ExpNum.bop(NumBopType.Add, thickness, ExpNum.index(sizeIshape, axis, source));
        }

        const shapeThick = ExpShape.fromConst(1, [thickness], source);
        const returnShape_ = ExpShape.concat(shape0Front, shapeThick, source);
        const returnShape = ExpShape.concat(returnShape_, shape0Back, source);

        return ctx
            .require(ctrs, `from 'LibCall.numpy.concatenate': shapes must match, axis must be within rank`, source)
            .flatMap((ctx) => {
                return genNdarray(ctx, returnShape);
            });
    }

    export function copyOut(ctx: Context<LCBase.ExplicitParams>, source?: CodeSource): ContextSet<ShValue> {
        const params = ctx.retVal.params;
        if (params.length !== 2) {
            return ctx
                .warnWithMsg(
                    `from 'LibCall.numpy.copyOUt': got insufficient number of argument: ${params.length}`,
                    source
                )
                .toSet();
        }

        const heap = ctx.heap;
        const [arrayAddr, outAddr] = params;
        const array = fetchSize(arrayAddr, heap);

        if (outAddr.type === SVType.None) {
            return ctx.toSetWith(outAddr);
        }
        const out = fetchSize(outAddr, heap);
        if (typeof array === 'string') {
            return ctx.warnWithMsg(`from 'LibCall.numpy.copyOut': ${array}`, source).toSet();
        }
        if (typeof out === 'string') {
            return ctx.warnWithMsg(`from 'LibCall.numpy.copyOut': ${out}`, source).toSet();
        }

        return ctx
            .require(
                ctx.genEq(array.shape, out.shape, source),
                `from 'LibCall.numpy.copyOut': shapes must be equal`,
                source
            )
            .return(SVNone.create(source));
    }

    export function reduce(ctx: Context<LCBase.ExplicitParams>, source?: CodeSource): ContextSet<ShValue> {
        const params = ctx.retVal.params;
        if (params.length !== 4) {
            return ctx.warnTensorWithMsg(
                `from 'LibCall.numpy.reduce': got insufficient number of argument: ${params.length}`,
                source
            );
        }

        const heap = ctx.heap;
        const [selfAddr, axisAddr, outAddr, keepdimsAddr] = params;

        const selfSize = fetchSize(selfAddr, heap);
        if (typeof selfSize === 'string') {
            return ctx.warnTensorWithMsg(`from 'LibCall.numpy.reduce': ${selfSize}`, source);
        }
        const selfShape = selfSize.shape;
        const selfRank = selfSize.rank();
        let rankValue: number | undefined = undefined;

        if (typeof selfRank === 'number') {
            rankValue = selfRank;
        } else {
            const selfRank_ = simplifyNum(ctx.ctrSet, selfRank);
            if (selfRank_.opType === NumOpType.Const) {
                rankValue = selfRank_.value;
            }
        }

        const axisSV = fetchAddr(axisAddr, heap);
        const keepdims = fetchAddr(keepdimsAddr, heap);

        if (
            axisSV === undefined ||
            (axisSV.type !== SVType.None && axisSV.type !== SVType.Int && axisSV.type !== SVType.Object)
        ) {
            return ctx.failWithMsg(`from 'LibCall.numpy.reduce': invalid type of axis ${axisSV?.type}`, source).toSet();
        } else if (keepdims === undefined || keepdims.type !== SVType.Bool) {
            return ctx
                .failWithMsg(`from 'LibCall.numpy.reduce': invalid type of keepdims ${keepdims?.type}`, source)
                .toSet();
        }

        let keepdimsVal: boolean;
        if (typeof keepdims.value === 'boolean') {
            keepdimsVal = keepdims.value;
        } else {
            const keepdims_: ExpBool = simplifyBool(ctx.ctrSet, keepdims.value);
            if (keepdims_.opType !== BoolOpType.Const) {
                return ctx.warnTensorWithMsg(
                    `from 'LibCall.numpy.reduce': cannot infer value of keepdims ${keepdims.value}`,
                    source
                );
            }
            keepdimsVal = keepdims_.value;
        }

        // 1) axis is None. return a scalar value.
        if (axisSV.type === SVType.None) {
            if (keepdimsVal) {
                if (rankValue !== undefined) {
                    const dims: number[] = [];
                    for (let i = 0; i < rankValue; i++) {
                        dims.push(1);
                    }
                    const shape = ExpShape.fromConst(rankValue, dims, source);
                    return genNdarray(ctx, shape, source);
                } else {
                    const dim = ctx.genSymInt('dim', source);
                    const ctrEq = ctx.genEq(ExpNum.fromSymbol(dim), 1, source);
                    return ctx.require(ctx.genForall(dim, [0, selfRank], ctrEq, source)).flatMap((ctx) => {
                        return ctx.genRankedShape(selfRank, source).flatMap((ctx) => {
                            const rankedShape = ctx.retVal;
                            return genNdarray(ctx, rankedShape, source);
                        });
                    });
                }
            } else {
                // TODO: data type
                return genNdarray(ctx, ExpShape.fromConst(0, [], source), source);
            }
        }
        // 2) axis is an integer.
        else if (axisSV.type === SVType.Int) {
            const axis = absExpIndexByLen(axisSV.value, selfRank, source, ctx.ctrSet);

            const shapeFront = ExpShape.slice(selfShape, 0, axis, source);
            const shapeBack = ExpShape.slice(selfShape, ExpNum.bop(NumBopType.Add, axis, 1, source), selfRank, source);

            let newShape: ExpShape;
            if (keepdimsVal) {
                const newDim = ExpShape.fromConst(1, [1], source);
                const newShape_ = ExpShape.concat(shapeFront, newDim, source);
                newShape = ExpShape.concat(newShape_, shapeBack, source);
            } else {
                newShape = ExpShape.concat(shapeFront, shapeBack, source);
            }
            return ctx
                .require(
                    [ctx.genLte(0, axis, source), ctx.genLt(axis, selfRank, source)],
                    `from 'LibCall.numpy.reduce': axis must be within rank`,
                    source
                )
                .flatMap((ctx) => {
                    return genNdarray(ctx, newShape, source);
                });
        }
        // 3) axis is a tuple of ints.
        else {
            const axes = getExpNumTuple(axisSV, ctx.ctrSet);
            if (typeof axes === 'string') {
                return ctx.failWithMsg(`from 'LibCall.numpy.reduce': ${axes}`, source).toSet();
            }

            const constAxes: number[] = [];
            axes.forEach((axis) => {
                const axis_ = absExpIndexByLen(axis, selfRank, source);
                if (typeof axis_ === 'number') {
                    constAxes.push(axis_);
                }
            });
            if (axes.length !== constAxes.length) {
                return ctx.failWithMsg(`from 'LibCall.numpy.max': ${axes} has non-const axis`, source).toSet();
            }
            constAxes.sort();

            const shapes: ExpShape[] = [];
            let lastDim: number | ExpNum = -1;
            for (let i = 0; i < constAxes.length; i++) {
                const dim = constAxes[i];
                shapes.push(ExpShape.slice(selfShape, ExpNum.bop(NumBopType.Add, lastDim, 1, source), dim, source));
                if (keepdimsVal) {
                    shapes.push(ExpShape.fromConst(1, [1], source));
                }
                lastDim = dim;
            }
            shapes.push(ExpShape.slice(selfShape, ExpNum.bop(NumBopType.Add, lastDim, 1, source), selfRank, source));
            const shape = shapes.reduce((left, right) => ExpShape.concat(left, right, source));
            return ctx
                .require(
                    [ctx.genLte(0, constAxes[0], source), ctx.genLt(constAxes[constAxes.length - 1], selfRank, source)],
                    `axes must be within rank`,
                    source
                )
                .flatMap((ctx) => {
                    return genNdarray(ctx, shape, source);
                });
        }
    }

    export function flatten(ctx: Context<LCBase.ExplicitParams>, source?: CodeSource): ContextSet<ShValue> {
        const params = ctx.retVal.params;
        if (params.length < 1) {
            return ctx.warnTensorWithMsg(
                `from 'LibCall.torch.flatten': got insufficient number of argument: ${params.length}`,
                source
            );
        }

        const heap = ctx.heap;
        const [inputAddr, startDimAddr, endDimAddr] = params;

        // TODO: use kwargs info.
        // TODO: handle negative indexing

        const inputSize = fetchSize(inputAddr, heap);
        if (typeof inputSize === 'string') {
            return ctx.warnTensorWithMsg(`from 'LibCall.torch.flatten': ${inputSize}`, source);
        }
        const inputShape = inputSize.shape;

        // np.flatten only outputs 1-D array
        const returnShape = ExpShape.fromConst(1, [ExpNum.numel(inputShape, source)], source);

        return ctx.require([]).flatMap((ctx) => genNdarray(ctx, returnShape, source));
    }

    function genNdarray<T>(ctx: Context<T>, shape: ExpShape, source?: CodeSource): ContextSet<ShValue> {
        const newShape = simplifyShape(ctx.ctrSet, shape);

        return TorchBackend.libClassInit(ctx, 'numpy.ndarray', [SVSize.createSize(ctx, newShape, source)], source);
    }

    // return tuple of ExpNums from SVObject.
    function getExpNumTuple(obj: SVObject, ctrSet: ConstraintSet): (number | ExpNum)[] | string {
        const length = obj.getAttr('$length');
        if (length === undefined || !(length.type === SVType.Int)) {
            return `attribute '$length' is not an int`;
        }

        let len = typeof length.value === 'number' ? length.value : simplifyNum(ctrSet, length.value);
        if (typeof len !== 'number' && !(len.opType === NumOpType.Const)) {
            return `length is not const`;
        }

        len = typeof len === 'number' ? len : len.value;
        const intTuple: (number | ExpNum)[] = [];
        for (let i = 0; i < len; i++) {
            const elem = obj.getIndice(i);
            if (elem === undefined || elem.type !== SVType.Int) {
                return `an element of tuple is not an int`;
            }
            const num = elem.value;
            intTuple.push(num);
        }
        return intTuple;
    }

    /* Integer array indexing.
     * https://numpy.org/doc/stable/reference/arrays.indexing.html#advanced-indexing
     * assumption: each element of index arrays has no boundary error
     *
     * x = np.array([[ 0,  1,  2],
     *               [ 3,  4,  5],
     *               [ 6,  7,  8],
     *               [ 9, 10, 11]])
     * rows = np.array([[0, 0],
     *                  [3, 3]], dtype=np.intp)
     * columns = np.array([[0, 2],
     *                     [0, 2]], dtype=np.intp)
     * x[rows, columns] -> array([[ 0,  2],
     *                            [ 9, 11]])
     */
    export function indexIntarrays(ctx: Context<LCBase.ExplicitParams>, source?: ParseNode): ContextSet<ShValue> {
        const params = ctx.retVal.params;
        if (params.length !== 3) {
            return ctx.warnTensorWithMsg(
                `from 'LibCall.ndarray.indexIntarrays': got insufficient number of argument: ${params.length}`,
                source
            );
        }

        const { env, heap } = ctx;
        const [sizeAddr, lenAddr, arraysAddr] = params;

        const size = fetchAddr(sizeAddr, heap);
        const len = fetchAddr(lenAddr, heap);
        const arrays = fetchAddr(arraysAddr, heap);

        if (!(size && size instanceof SVSize)) {
            return ctx.warnWithMsg(`from 'LibCall.ndarray.indexIntarrays': input is not a Size type`, source).toSet();
        }
        if (len?.type !== SVType.Int) {
            return ctx.warnTensorWithMsg(`from 'LibCall.ndarray.indexIntarrays': ${len}`, source);
        }
        if (arrays?.type !== SVType.Object) {
            return ctx.warnTensorWithMsg(`from 'LibCall.ndarray.indexIntarrays': ${arrays}`, source);
        }

        // TODO: broadcasting, check all shapes of indice
        const first = arrays.getIndice(0);
        const firstSize = fetchSize(first, heap);
        if (typeof firstSize === 'string') {
            return ctx.warnTensorWithMsg(`from 'LibCall.ndarray.indexIntarrays': ${firstSize}`, source);
        }
        const elemShape = ExpShape.slice(size.shape, len.value, size.rank(), source);
        const indexShape = firstSize.shape;

        return ctx
            .require(
                [ctx.genLte(len.value, size.rank(), source)],
                `from 'LibCall.ndarray.indexIntarrays: too many indices.`,
                source
            )
            .flatMap((ctx) => {
                return genNdarray(ctx, ExpShape.concat(indexShape, elemShape, source), source);
            });
    }

    export function indexBoolarray(ctx: Context<LCBase.ExplicitParams>, source?: ParseNode): ContextSet<ShValue> {
        const params = ctx.retVal.params;
        if (params.length !== 2) {
            return ctx.warnTensorWithMsg(
                `from 'LibCall.ndarray.indexIntarray': got insufficient number of argument: ${params.length}`,
                source
            );
        }

        const { env, heap } = ctx;
        const [sizeAddr, boolarrAddr] = params;

        const size = fetchAddr(sizeAddr, heap);
        const boolarray = fetchSize(boolarrAddr, heap);

        if (!(size && size instanceof SVSize)) {
            return ctx.warnWithMsg(`from 'LibCall.ndarray.indexIntarray': input is not a Size type`, source).toSet();
        }
        if (typeof boolarray === 'string') {
            return ctx.warnTensorWithMsg(`from 'LibCall.ndarray.indexIntarray': ${boolarray}`, source);
        }

        // mask indexing
        const sizeNumel = ExpNum.numel(size.shape, source);
        const mask = boolarray;
        const maskCtx = ctx.genIntGte('indexBoolarray', 0, source);
        const maskNum = maskCtx.retVal;

        return maskCtx
            .require(
                [maskCtx.genLte(maskNum, sizeNumel, source), maskCtx.genEq(size.shape, mask.shape, source)],
                `from 'LibCall.ndarray.indexBoolarray: mask shape mismatch`,
                source
            )
            .flatMap((ctx) => {
                return genNdarray(ctx, ExpShape.fromConst(1, [maskNum], source));
            });
    }

    export const libCallImpls: { [key: string]: LCImpl } = {
        ndarrayInit,
        identityShape,
        broadcast,
        matmul,
        fromImage,
        concatenate,
        copyOut,
        reduce,
<<<<<<< HEAD
        flatten,
=======
        indexIntarrays,
        indexBoolarray,
>>>>>>> 2b87ac89
    };
}

export const libCallMap: Map<string, LCImpl> = new Map([...Object.entries(NumpyLCImpl.libCallImpls)]);<|MERGE_RESOLUTION|>--- conflicted
+++ resolved
@@ -602,7 +602,7 @@
      * x[rows, columns] -> array([[ 0,  2],
      *                            [ 9, 11]])
      */
-    export function indexIntarrays(ctx: Context<LCBase.ExplicitParams>, source?: ParseNode): ContextSet<ShValue> {
+    export function indexIntarrays(ctx: Context<LCBase.ExplicitParams>, source?: CodeSource): ContextSet<ShValue> {
         const params = ctx.retVal.params;
         if (params.length !== 3) {
             return ctx.warnTensorWithMsg(
@@ -648,7 +648,7 @@
             });
     }
 
-    export function indexBoolarray(ctx: Context<LCBase.ExplicitParams>, source?: ParseNode): ContextSet<ShValue> {
+    export function indexBoolarray(ctx: Context<LCBase.ExplicitParams>, source?: CodeSource): ContextSet<ShValue> {
         const params = ctx.retVal.params;
         if (params.length !== 2) {
             return ctx.warnTensorWithMsg(
@@ -696,12 +696,9 @@
         concatenate,
         copyOut,
         reduce,
-<<<<<<< HEAD
         flatten,
-=======
         indexIntarrays,
         indexBoolarray,
->>>>>>> 2b87ac89
     };
 }
 
